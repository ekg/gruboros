#!/bin/bash

#SBATCH -A BIF148
#SBATCH -J minLM_gossip
#SBATCH -o logs/minLM_gossip-%j.out
#SBATCH -e logs/minLM_gossip-%j.err
#SBATCH -t 00:30:00
#SBATCH -p batch
<<<<<<< HEAD
#SBATCH -N 8                 # Number of nodes
#SBATCH --ntasks-per-node=8   # CRITICAL: 8 GPUs per node
#SBATCH --gpus-per-node=8     # Explicitly request 8 GPUs per node
=======
#SBATCH -N 32
#SBATCH --ntasks-per-node=8
#SBATCH --gpus-per-node=8
>>>>>>> c1db65af
#SBATCH -q debug

set -x

# --- Environment Setup ---
eval "$(micromamba shell hook --shell bash)"
micromamba activate gruboros
export LD_PRELOAD="/usr/lib64/libcrypto.so /usr/lib64/libssh.so.4 /usr/lib64/libssl.so.1.1"
module load PrgEnv-gnu gcc/11.2.0 rocm/6.2.4 craype-accel-amd-gfx90a

# --- Distributed Settings for Launcher & Script ---
export OMP_NUM_THREADS=1
export RANKS_PER_NODE=$SLURM_NTASKS_PER_NODE
export MASTER_NODE_HOSTNAME=$(scontrol show hostnames $SLURM_JOB_NODELIST | head -n 1)
export MASTER_ADDR=$(srun --ntasks=1 --nodes=1 -w "$MASTER_NODE_HOSTNAME" ip -4 addr show hsn0 | grep -oP 'inet \K[\d.]+')
export MASTER_PORT=3442
export TORCH_DISTRIBUTED_TIMEOUT=7200s
# Use GLOO for peer discovery, our gossip protocol uses its own TCP sockets.
export TORCH_DISTRIBUTED_BACKEND="gloo"
echo "Using GLOO backend for initial process group."

# --- Create Hostfile for DeepSpeed LAUNCHER ---
HOSTFILE_NAME="hostfile-job$SLURM_JOB_ID.txt"
scontrol show hostnames $SLURM_JOB_NODELIST | while IFS= read -r host; do echo "$host slots=$RANKS_PER_NODE"; done > "$HOSTFILE_NAME"
echo "Launcher hostfile created at $HOSTFILE_NAME"

# --- Paths and Directories ---
TIMESTAMP=$(date +%Y%m%d_%H%M%S)
NAME="100m_pure_gossip"
OUTPUT_DIR="./outputs/gruboros_${TIMESTAMP}_${NAME}"
DATA="/lustre/orion/bif148/scratch/erikgarrison/enwik8"
mkdir -p logs "$OUTPUT_DIR"

# --- Launch Training ---
echo "Starting Pure Gossip training. DeepSpeed is used ONLY as a launcher."
deepspeed \
  --hostfile="$HOSTFILE_NAME" \
  --master_addr="$MASTER_ADDR" \
  --master_port="$MASTER_PORT" \
  train.py \
  --data "$DATA" \
  --output "$OUTPUT_DIR" \
  --train_steps 100k \
  --validate_every 1000 \
  --save_every 2000 \
  --lr 0.001 \
  --sf_beta 0.9 \
  --sf_beta2 0.995 \
  --weight_decay 0.0001 \
  --batch_size 4 \
  --grad_accum 1 \
  --seq_len 2k \
  --params 100m \
  --keep_checkpoints 5 \
  --gossip_merge_method recombination \
  --gossip_recombination_alpha 0.5 \
  --gossip_optimizer_recombination interpolate \
  --rocm

echo "Training finished."
rm -f "$HOSTFILE_NAME"<|MERGE_RESOLUTION|>--- conflicted
+++ resolved
@@ -6,15 +6,9 @@
 #SBATCH -e logs/minLM_gossip-%j.err
 #SBATCH -t 00:30:00
 #SBATCH -p batch
-<<<<<<< HEAD
-#SBATCH -N 8                 # Number of nodes
-#SBATCH --ntasks-per-node=8   # CRITICAL: 8 GPUs per node
-#SBATCH --gpus-per-node=8     # Explicitly request 8 GPUs per node
-=======
-#SBATCH -N 32
+#SBATCH -N 8
 #SBATCH --ntasks-per-node=8
 #SBATCH --gpus-per-node=8
->>>>>>> c1db65af
 #SBATCH -q debug
 
 set -x
